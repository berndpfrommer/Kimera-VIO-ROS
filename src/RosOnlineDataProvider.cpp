--- conflicted
+++ resolved
@@ -196,17 +196,11 @@
 void RosOnlineDataProvider::callbackStereoImages(
     const sensor_msgs::ImageConstPtr& left_msg,
     const sensor_msgs::ImageConstPtr& right_msg) {
-<<<<<<< HEAD
-  CHECK_GE(pipeline_params_.camera_params_.size(), 2u);
-  const CameraParams& left_cam_info = pipeline_params_.camera_params_.at(0);
-  const CameraParams& right_cam_info = pipeline_params_.camera_params_.at(1);
-=======
   CHECK_GE(vio_params_.camera_params_.size(), 2u);
   const CameraParams& left_cam_info =
       vio_params_.camera_params_.at(0);
   const CameraParams& right_cam_info =
       vio_params_.camera_params_.at(1);
->>>>>>> 167fbc8d
 
   CHECK(left_msg);
   CHECK(right_msg);
