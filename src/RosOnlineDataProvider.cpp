--- conflicted
+++ resolved
@@ -379,14 +379,12 @@
   vio_navstate->imu_bias_ = gtsam::imuBias::ConstantBias(acc_bias, gyro_bias);
 }
 
-<<<<<<< HEAD
 void RosOnlineDataProvider::publishStaticTf(const gtsam::Pose3& pose,
                                             const std::string& parent_frame_id,
                                             const std::string& child_frame_id) {
   static tf2_ros::StaticTransformBroadcaster static_broadcaster;
   geometry_msgs::TransformStamped static_transform_stamped;
   // TODO(Toni): Warning: using ros::Time::now(), will that bring issues?
-  // Remove this... Pass timestamp from pose.
   static_transform_stamped.header.stamp = ros::Time::now();
   static_transform_stamped.header.frame_id = parent_frame_id;
   static_transform_stamped.child_frame_id = child_frame_id;
@@ -394,85 +392,5 @@
   static_broadcaster.sendTransform(static_transform_stamped);
 }
 
-// bool RosOnlineDataProvider::spinOnce() {
-//  // Publish frontend output at frame rate
-//  LOG_EVERY_N(INFO, 100) << "Spinning RosOnlineDataProvider.";
-//  // FrontendOutput::Ptr frame_rate_frontend_output = nullptr;
-//  // if (frame_rate_frontend_output_queue_.pop(frame_rate_frontend_output)) {
-//  //   publishFrontendOutput(frame_rate_frontend_output);
-//  // }
-//
-//  // // Publish all output at keyframe rate (backend, mesher, etc)
-//  // publishSyncedOutputs();
-//
-//  // // Publish lcd output at whatever frame rate it might go
-//  // LcdOutput::Ptr lcd_output = nullptr;
-//  // if (lcd_output_queue_.pop(lcd_output)) {
-//  //   publishLcdOutput(lcd_output);
-//  // }
-//
-//  // ros::spinOnce(); // No need because we use an async spinner, see ctor.
-//
-//  return true;
-//}
-=======
-bool RosOnlineDataProvider::spin() {
-  CHECK_EQ(vio_params_.camera_params_.size(), 2u);
-
-  LOG(INFO) << "Spinning RosOnlineDataProvider.";
-
-  // TODO(Toni): add sequential mode!
-  // Start async spinners to get input data.
-  if (!shutdown_) {
-    CHECK(imu_async_spinner_);
-    imu_async_spinner_->start();
-    CHECK(async_spinner_);
-    async_spinner_->start();
-  }
-
-  // Start our own spin to publish output data to ROS
-  // Pop and send output at a 30Hz rate.
-  ros::Rate rate(30);
-  while (ros::ok() && !shutdown_) {
-    rate.sleep();
-    spinOnce();
-  }
-
-  imu_queue_.disable();
-
-  LOG(INFO) << "Shutting down queues ROS Async Spinner.";
-  CHECK(imu_async_spinner_);
-  imu_async_spinner_->stop();
-  CHECK(async_spinner_);
-  async_spinner_->stop();
-
-  LOG(INFO) << "RosOnlineDataProvider successfully shutdown.";
-
-  return false;
-}
-
-bool RosOnlineDataProvider::spinOnce() {
-  // Publish frontend output at frame rate
-  LOG_EVERY_N(INFO, 100) << "Spinning RosOnlineDataProvider.";
-  FrontendOutput::Ptr frame_rate_frontend_output = nullptr;
-  if (frame_rate_frontend_output_queue_.pop(frame_rate_frontend_output)) {
-    publishFrontendOutput(frame_rate_frontend_output);
-  }
-
-  // Publish all output at keyframe rate (backend, mesher, etc)
-  publishSyncedOutputs();
-
-  // Publish lcd output at whatever frame rate it might go
-  LcdOutput::Ptr lcd_output = nullptr;
-  if (lcd_output_queue_.pop(lcd_output)) {
-    publishLcdOutput(lcd_output);
-  }
-
-  // TODO(Toni): add sequential mode!
-  // ros::spinOnce(); // No need because we use an async spinner, see ctor.
-
-  return true;
-}
->>>>>>> bd12616f
 
 }  // namespace VIO