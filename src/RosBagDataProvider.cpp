/**
 * @file   RosBagDataProvider.cpp
 * @brief  Parse rosbag and run Kimera-VIO.
 * @author Antoni Rosinol
 * @author Marcus Abate
 */

#include "kimera_vio_ros/RosBagDataProvider.h"

#include <glog/logging.h>

#include <rosgraph_msgs/Clock.h>

#include <kimera-vio/pipeline/Pipeline-definitions.h>

namespace VIO {

RosbagDataProvider::RosbagDataProvider(const VioParams& vio_params)
    : RosDataProviderInterface(vio_params),
      rosbag_data_(),
      rosbag_path_(""),
      left_imgs_topic_(""),
      right_imgs_topic_(""),
      imu_topic_(""),
      gt_odom_topic_(""),
      clock_pub_(),
      imu_pub_(),
      left_img_pub_(),
      right_img_pub_(),
      gt_odometry_pub_(),
      timestamp_last_frame_(std::numeric_limits<Timestamp>::min()),
      timestamp_last_kf_(std::numeric_limits<Timestamp>::min()),
      timestamp_last_imu_(std::numeric_limits<Timestamp>::min()),
      timestamp_last_gt_(std::numeric_limits<Timestamp>::min()),
      k_(0u),
      k_last_kf_(0u),
      k_last_imu_(0u),
      k_last_gt_(0u) {
  LOG(INFO) << "Starting Kimera-VIO wrapper offline mode.";

  CHECK(nh_private_.getParam("rosbag_path", rosbag_path_));
  CHECK(nh_private_.getParam("left_cam_rosbag_topic", left_imgs_topic_));
  CHECK(nh_private_.getParam("right_cam_rosbag_topic", right_imgs_topic_));
  CHECK(nh_private_.getParam("imu_rosbag_topic", imu_topic_));
  CHECK(nh_private_.getParam("ground_truth_odometry_rosbag_topic",
                             gt_odom_topic_));

  CHECK(!rosbag_path_.empty());
  CHECK(!left_imgs_topic_.empty());
  CHECK(!right_imgs_topic_.empty());
  CHECK(!imu_topic_.empty());

  // Ros publishers specific to rosbag data provider
  static constexpr size_t kQueueSize = 10u;

  clock_pub_ = nh_.advertise<rosgraph_msgs::Clock>("/clock", kQueueSize);
  imu_pub_ = nh_.advertise<sensor_msgs::Imu>(imu_topic_, kQueueSize);
  left_img_pub_ =
      nh_.advertise<sensor_msgs::Image>(left_imgs_topic_, kQueueSize);
  right_img_pub_ =
      nh_.advertise<sensor_msgs::Image>(right_imgs_topic_, kQueueSize);

  if (!gt_odom_topic_.empty()) {
    gt_odometry_pub_ =
        nh_.advertise<nav_msgs::Odometry>(gt_odom_topic_, kQueueSize);
  }
}

bool RosbagDataProvider::spin() {
  if (k_ == 0) {
    // Initialize!
    // Parse data from rosbag first thing:
    CHECK(parseRosbag(rosbag_path_, &rosbag_data_));

    // Autoinitialize if necessary:
    if (vio_params_.backend_params_->autoInitialize_ == 0) {
      LOG(WARNING) << "Using initial ground-truth state for initialization.";
      vio_params_.backend_params_->initial_ground_truth_state_ =
          getGroundTruthVioNavState(0u);  // Send first gt state.
    }
  }

  // We break the while loop (but increase k_!) if we run in sequential mode.
  while (k_ < rosbag_data_.left_imgs_.size()) {
    if (nh_.ok() && ros::ok() && !ros::isShuttingDown() && !shutdown_) {
      // Main spin of the data provider: Interpolates IMU data
      // and builds StereoImuSyncPacket
      // (Think of this as the spin of the other parser/data-providers)
      const Timestamp& timestamp_frame_k = rosbag_data_.timestamps_.at(k_);

      static const CameraParams& left_cam_info =
          vio_params_.camera_params_.at(0);
      static const CameraParams& right_cam_info =
          vio_params_.camera_params_.at(1);

      LOG_IF(WARNING, timestamp_frame_k == timestamp_last_frame_)
          << "Timestamps for current and previous frames are equal! This should"
             "not happen...";
      if (timestamp_frame_k > timestamp_last_frame_) {
        // Send left frame data to Kimera:
        CHECK(left_frame_callback_)
            << "Did you forget to register the left frame callback?";
        left_frame_callback_(VIO::make_unique<Frame>(
            k_,
            timestamp_frame_k,
            left_cam_info,
            readRosImage(rosbag_data_.left_imgs_.at(k_))));

        // Send right frame data to Kimera:
        CHECK(right_frame_callback_)
            << "Did you forget to register the right frame callback?";
        right_frame_callback_(VIO::make_unique<Frame>(
            k_,
            timestamp_frame_k,
            right_cam_info,
            readRosImage(rosbag_data_.right_imgs_.at(k_))));

        VLOG(10) << "Finished VIO processing for frame k = " << k_;

        // Publish VIO output if any.
        // TODO(Toni) this could go faster if running in another thread or
        // node...
<<<<<<< HEAD
        // bool got_synced_outputs = publishSyncedOutputs();
        // if (!got_synced_outputs) {
        //   LOG(WARNING) << "Pipeline lagging behind rosbag parser.";
        // }
=======
        bool got_synced_outputs = publishSyncedOutputs();
        VLOG_IF(5, !got_synced_outputs)
            << "Pipeline lagging behind rosbag parser...";
>>>>>>> bd12616f

        // // Publish LCD output if any.
        // LcdOutput::Ptr lcd_output = nullptr;
        // if (lcd_output_queue_.pop(lcd_output)) {
        //   publishLcdOutput(lcd_output);
        // }

        timestamp_last_frame_ = timestamp_frame_k;
      } else {
        LOG(WARNING) << "Skipping frame: " << k_ << '\n'
                     << " Frame timestamps out of order:\n"
                     << " Timestamp Current Frame: " << timestamp_frame_k
                     << "\n"
                     << " Timestamp Last Frame:    " << timestamp_last_frame_;
      }

      ros::spinOnce();
    } else {
      LOG(ERROR) << "ROS SHUTDOWN requested, stopping rosbag spin.";
      ros::shutdown();
      return false;
    }

    // Next iteration
    k_++;
    if (!vio_params_.parallel_run_) {
      // Break while loop (but keep increasing k_!) if we run in sequential
      // mode.
      break;
    }
  }  // End of for loop over rosbag images.
  LOG(INFO) << "Rosbag processing finished.";

<<<<<<< HEAD
  // Endless loop until ros dies to publish left-over outputs.
  // while (nh_.ok() && ros::ok() && !ros::isShuttingDown() && !shutdown_) {
  //   FrontendOutput::Ptr frame_rate_frontend_output = nullptr;
  //   if (frame_rate_frontend_output_queue_.pop(frame_rate_frontend_output)) {
  //     publishFrontendOutput(frame_rate_frontend_output);
  //   }

  //   // Publish backend, mesher, etc output
  //   publishSyncedOutputs();

  //   LcdOutput::Ptr lcd_output = nullptr;
  //   if (lcd_output_queue_.pop(lcd_output)) {
  //     publishLcdOutput(lcd_output);
  //   }
  // }
=======
  if (vio_params_.parallel_run_) {
    // Endless loop until ros dies to publish left-over outputs.
    while (nh_.ok() && ros::ok() && !ros::isShuttingDown() && !shutdown_) {
      publishOutputs();
    }
  } else {
    // Publish just once otw we will be blocking kimera-vio spin.
    publishOutputs();
  }

  return true;
}

void RosbagDataProvider::publishOutputs() {
  FrontendOutput::Ptr frame_rate_frontend_output = nullptr;
  if (frame_rate_frontend_output_queue_.pop(frame_rate_frontend_output)) {
    publishFrontendOutput(frame_rate_frontend_output);
  }
>>>>>>> bd12616f

  // Publish backend, mesher, etc output
  publishSyncedOutputs();

  LcdOutput::Ptr lcd_output = nullptr;
  if (lcd_output_queue_.pop(lcd_output)) {
    publishLcdOutput(lcd_output);
  }
}

bool RosbagDataProvider::parseRosbag(const std::string& bag_path,
                                     RosbagData* rosbag_data) {
  LOG(INFO) << "Parsing rosbag data.";
  CHECK_NOTNULL(rosbag_data);

  // Fill in rosbag to data_
  rosbag::Bag bag;
  bag.open(bag_path, rosbag::bagmode::Read);

  // Generate list of topics to parse:
  std::vector<std::string> topics;
  topics.push_back(left_imgs_topic_);
  topics.push_back(right_imgs_topic_);
  topics.push_back(imu_topic_);
  if (!gt_odom_topic_.empty()) {
    CHECK(vio_params_.backend_params_->autoInitialize_ == 0)
        << "Provided a gt_odom_topic; but autoInitialize "
           "(BackendParameters.yaml) is not set to 0,"
           " meaning no ground-truth initialization will be done... "
           "Are you sure you don't want to use gt?)";
    topics.push_back(gt_odom_topic_);
  } else {
    // TODO(Toni): autoinit should be a bool...
    CHECK_EQ(vio_params_.backend_params_->autoInitialize_, 1)
        << "Requested ground-truth initialization, but no gt_odom_topic "
           "was given. Make sure you set ground_truth_odometry_rosbag_topic, "
           "or turn autoInitialize to false in BackendParameters.yaml.";
  }

  // Query rosbag for given topics
  rosbag::View view(bag, rosbag::TopicQuery(topics));

  // Keep track of this since we expect IMU data before an image.
  bool start_parsing_stereo = false;
  // For some datasets, we have duplicated measurements for the same time.
  Timestamp last_imu_timestamp = 0;
  for (const rosbag::MessageInstance& msg : view) {
    const std::string& msg_topic = msg.getTopic();

    // Check if msg is an IMU measurement.
    sensor_msgs::ImuConstPtr imu_msg = msg.instantiate<sensor_msgs::Imu>();
    if (imu_msg != nullptr && msg_topic == imu_topic_) {
      ImuAccGyr imu_accgyr;
      imu_accgyr(0) = imu_msg->linear_acceleration.x;
      imu_accgyr(1) = imu_msg->linear_acceleration.y;
      imu_accgyr(2) = imu_msg->linear_acceleration.z;
      imu_accgyr(3) = imu_msg->angular_velocity.x;
      imu_accgyr(4) = imu_msg->angular_velocity.y;
      imu_accgyr(5) = imu_msg->angular_velocity.z;
      const ImuStamp& imu_data_timestamp = imu_msg->header.stamp.toNSec();
      if (imu_data_timestamp > last_imu_timestamp) {
        // Send IMU data directly to VIO at parse level for speed boost:
        CHECK(imu_single_callback_)
            << "Did you forget to register the IMU callback?";
        imu_single_callback_(ImuMeasurement(imu_data_timestamp, imu_accgyr));

        rosbag_data->imu_msgs_.push_back(imu_msg);
        last_imu_timestamp = imu_data_timestamp;
      } else {
        ROS_FATAL(
            "IMU timestamps in rosbag are out of order: consider re-ordering "
            "rosbag.");
      }
      start_parsing_stereo = true;
      continue;
    }

    // Check if msg is an image.
    sensor_msgs::ImageConstPtr img_msg = msg.instantiate<sensor_msgs::Image>();
    if (img_msg != nullptr) {
      if (start_parsing_stereo) {
        // Check left or right image.
        if (msg_topic == left_imgs_topic_) {
          // Timestamp is in nanoseconds
          rosbag_data->timestamps_.push_back(img_msg->header.stamp.toNSec());
          rosbag_data->left_imgs_.push_back(img_msg);
        } else if (msg_topic == right_imgs_topic_) {
          rosbag_data->right_imgs_.push_back(img_msg);
        } else {
          ROS_WARN_STREAM("Img with unexpected topic: " << msg_topic);
        }
      } else {
        ROS_WARN(
            "Skipping first frame in rosbag, since IMU data not yet "
            "available.");
      }
      continue;
    }

    // Check if msg is a ground-truth odometry message.
    nav_msgs::OdometryConstPtr gt_odom_msg =
        msg.instantiate<nav_msgs::Odometry>();
    if (gt_odom_msg != nullptr) {
      if (msg_topic == gt_odom_topic_) {
        rosbag_data->gt_odometry_.push_back(gt_odom_msg);
      } else {
        ROS_ERROR(
            "Unrecognized topic name for odometry msg. We were"
            " expecting ground-truth odometry on this topic.");
      }
    } else {
      ROS_ERROR_STREAM(
          "Could not find the type of this rosbag msg from topic:\n"
          << msg.getTopic());
    }
    continue;
  }
  bag.close();

  // Sanity check:
  ROS_ERROR_COND(rosbag_data->left_imgs_.size() == 0 ||
                     rosbag_data->right_imgs_.size() == 0,
                 "No images parsed from rosbag.");
  ROS_ERROR_COND(
      rosbag_data->left_imgs_.size() != rosbag_data->right_imgs_.size(),
      "Unequal number of images from left and right cmaeras.");
  ROS_ERROR_COND(
      rosbag_data->imu_msgs_.size() <= rosbag_data->left_imgs_.size(),
      "Less than or equal number of imu data as image data.");
  ROS_ERROR_COND(
      !gt_odom_topic_.empty() && rosbag_data->gt_odometry_.size() == 0,
      "Requested to parse ground-truth odometry, but parsed 0 msgs.");
  ROS_ERROR_COND(
      !gt_odom_topic_.empty() &&
          rosbag_data->gt_odometry_.size() < rosbag_data->left_imgs_.size(),
      "Fewer ground_truth data than image data.");
  LOG(INFO) << "Finished parsing rosbag data.";
  return true;
}

VioNavState RosbagDataProvider::getGroundTruthVioNavState(
    const size_t& k_frame) const {
  CHECK_LE(k_frame, rosbag_data_.gt_odometry_.size());
  nav_msgs::Odometry gt_odometry = *(rosbag_data_.gt_odometry_.at(k_frame));
  // World to Body rotation
  gtsam::Rot3 W_R_B =
      gtsam::Rot3::Quaternion(gt_odometry.pose.pose.orientation.w,
                              gt_odometry.pose.pose.orientation.x,
                              gt_odometry.pose.pose.orientation.y,
                              gt_odometry.pose.pose.orientation.z);
  gtsam::Point3 position(gt_odometry.pose.pose.position.x,
                         gt_odometry.pose.pose.position.y,
                         gt_odometry.pose.pose.position.z);
  gtsam::Vector3 velocity(gt_odometry.twist.twist.linear.x,
                          gt_odometry.twist.twist.linear.y,
                          gt_odometry.twist.twist.linear.z);
  VioNavState gt_init;
  gt_init.pose_ = gtsam::Pose3(W_R_B, position);
  gt_init.velocity_ = velocity;
  // TODO(Toni): how can we get the ground-truth biases? For sim, ins't it 0?
  gtsam::Vector3 gyro_bias(0.0, 0.0, 0.0);
  gtsam::Vector3 acc_bias(0.0, 0.0, 0.0);
  gt_init.imu_bias_ = gtsam::imuBias::ConstantBias(acc_bias, gyro_bias);
  return gt_init;
}

void RosbagDataProvider::publishBackendOutput(
    const BackendOutput::Ptr& output) {
  CHECK(output);
  publishInputs(output->timestamp_);
  // RosDataProviderInterface::publishBackendOutput(output);
  publishClock(output->timestamp_);
}

void RosbagDataProvider::publishClock(const Timestamp& timestamp) const {
  rosgraph_msgs::Clock clock;
  clock.clock.fromNSec(timestamp);
  clock_pub_.publish(clock);
}

void RosbagDataProvider::publishInputs(const Timestamp& timestamp_kf) {
  // Publish all imu messages to ROS:
  if (rosbag_data_.imu_msgs_.size() > k_last_imu_) {
    while (timestamp_last_imu_ < timestamp_kf &&
           k_last_imu_ < rosbag_data_.imu_msgs_.size()) {
      imu_pub_.publish(rosbag_data_.imu_msgs_.at(k_last_imu_));
      k_last_imu_++;
      timestamp_last_imu_ =
          rosbag_data_.imu_msgs_.at(k_last_imu_)->header.stamp.toNSec();
    }
  }

  // Publish ground-truth data if available:
  if (rosbag_data_.gt_odometry_.size() > k_last_gt_) {
    while (timestamp_last_gt_ < timestamp_kf &&
           k_last_gt_ < rosbag_data_.gt_odometry_.size()) {
      gt_odometry_pub_.publish(rosbag_data_.gt_odometry_.at(k_last_gt_));
      k_last_gt_++;
      timestamp_last_gt_ =
          rosbag_data_.gt_odometry_.at(k_last_gt_)->header.stamp.toNSec();
    }
  }

  // Publish left and right images:
  if (rosbag_data_.left_imgs_.size() > k_last_kf_ &&
      rosbag_data_.right_imgs_.size() > k_last_kf_) {
    while (timestamp_last_kf_ < timestamp_kf &&
           k_last_kf_ < rosbag_data_.left_imgs_.size()) {
      left_img_pub_.publish(rosbag_data_.left_imgs_.at(k_last_kf_));
      right_img_pub_.publish(rosbag_data_.right_imgs_.at(k_last_kf_));
      k_last_kf_++;
      timestamp_last_kf_ = rosbag_data_.timestamps_.at(k_last_kf_);
    }
  }
}

}  // namespace VIO<|MERGE_RESOLUTION|>--- conflicted
+++ resolved
@@ -120,16 +120,6 @@
         // Publish VIO output if any.
         // TODO(Toni) this could go faster if running in another thread or
         // node...
-<<<<<<< HEAD
-        // bool got_synced_outputs = publishSyncedOutputs();
-        // if (!got_synced_outputs) {
-        //   LOG(WARNING) << "Pipeline lagging behind rosbag parser.";
-        // }
-=======
-        bool got_synced_outputs = publishSyncedOutputs();
-        VLOG_IF(5, !got_synced_outputs)
-            << "Pipeline lagging behind rosbag parser...";
->>>>>>> bd12616f
 
         // // Publish LCD output if any.
         // LcdOutput::Ptr lcd_output = nullptr;
@@ -146,6 +136,7 @@
                      << " Timestamp Last Frame:    " << timestamp_last_frame_;
       }
 
+      publishRosbagInfo(timestamp_frame_k);
       ros::spinOnce();
     } else {
       LOG(ERROR) << "ROS SHUTDOWN requested, stopping rosbag spin.";
@@ -163,50 +154,7 @@
   }  // End of for loop over rosbag images.
   LOG(INFO) << "Rosbag processing finished.";
 
-<<<<<<< HEAD
-  // Endless loop until ros dies to publish left-over outputs.
-  // while (nh_.ok() && ros::ok() && !ros::isShuttingDown() && !shutdown_) {
-  //   FrontendOutput::Ptr frame_rate_frontend_output = nullptr;
-  //   if (frame_rate_frontend_output_queue_.pop(frame_rate_frontend_output)) {
-  //     publishFrontendOutput(frame_rate_frontend_output);
-  //   }
-
-  //   // Publish backend, mesher, etc output
-  //   publishSyncedOutputs();
-
-  //   LcdOutput::Ptr lcd_output = nullptr;
-  //   if (lcd_output_queue_.pop(lcd_output)) {
-  //     publishLcdOutput(lcd_output);
-  //   }
-  // }
-=======
-  if (vio_params_.parallel_run_) {
-    // Endless loop until ros dies to publish left-over outputs.
-    while (nh_.ok() && ros::ok() && !ros::isShuttingDown() && !shutdown_) {
-      publishOutputs();
-    }
-  } else {
-    // Publish just once otw we will be blocking kimera-vio spin.
-    publishOutputs();
-  }
-
   return true;
-}
-
-void RosbagDataProvider::publishOutputs() {
-  FrontendOutput::Ptr frame_rate_frontend_output = nullptr;
-  if (frame_rate_frontend_output_queue_.pop(frame_rate_frontend_output)) {
-    publishFrontendOutput(frame_rate_frontend_output);
-  }
->>>>>>> bd12616f
-
-  // Publish backend, mesher, etc output
-  publishSyncedOutputs();
-
-  LcdOutput::Ptr lcd_output = nullptr;
-  if (lcd_output_queue_.pop(lcd_output)) {
-    publishLcdOutput(lcd_output);
-  }
 }
 
 bool RosbagDataProvider::parseRosbag(const std::string& bag_path,
@@ -365,12 +313,9 @@
   return gt_init;
 }
 
-void RosbagDataProvider::publishBackendOutput(
-    const BackendOutput::Ptr& output) {
-  CHECK(output);
-  publishInputs(output->timestamp_);
-  // RosDataProviderInterface::publishBackendOutput(output);
-  publishClock(output->timestamp_);
+void RosbagDataProvider::publishRosbagInfo(const Timestamp& timestamp) {
+  publishInputs(timestamp);
+  publishClock(timestamp);
 }
 
 void RosbagDataProvider::publishClock(const Timestamp& timestamp) const {
