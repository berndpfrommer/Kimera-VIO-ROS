# SPARK_VIO_ROS
ROS Wrapper for [SPARK VIO](https://github.mit.edu/SPARK/VIO).

# Installation
Note that this is to be used with the `feature/parallelization/kitti_dataset` branch of SparkVio. If you have SparkVio installed and made, installation should just be: (in your catkin_ws/src) 
```
git clone git@github.mit.edu:SPARK/spark_vio_ros.git
cd ..
catkin build
```

# Usage
An example one can try is with the EuRoC dataset. To run, type 
```
roslaunch spark_vio_ros spark_vio_ros_euroc.launch data:="<path-to-rosbag>" rate:="<playback rate factor>
```
Note that the data parameter is required and the rate is default set to 1.0 (real time)

To use your own dataset, you can copy the param/EuRoC folder and exchange all the values within the folder to those corresponding to your dataset (calibration, topic name, tracker/vio values, etc. ). Then, copy the launch file and just exchange the argument for dataset name to the name of your new folder. 

For debugging, the VERBOSITY argument in the launch file can be toggled. 

You can also run this offline (the rosbag is parsed before starting the pipeline). To do this, type
```
roslaunch spark_vio_ros spark_vio_ros_euroc_offline.launch data:="<path-to-rosbag>"
```
You can use your own dataset, as explained above. 

# ToDo
Check Issues and Projects tabs.

# Notes/FAQ
One possible source of confusion is the DUMMY_DATASET_PATH argument. This is needed because of the way the SparkVio architecture is currently setup. More precisely, it requires the ETH Parser to be passed into the pipeline, so the quick way around it is to give it a dummy eth dataset (placed in the temp folder), that it doesn't really use. 

Another thing to note is that in regularVioParameters.yaml, autoinitialize needs to be set to 1, otherwise the pipeline will initialize according to the ground truth in the dummy data. 

<<<<<<< HEAD
# Resources 

## Kitti data
[My forked version of pykitti](https://github.com/yunzc/pykitti)
[My forked version of kitti2bag](https://github.com/yunzc/kitti2bag)
=======
# For SubT
For the MyntEyes used in SubT: (online)
```
roslaunch spark_vio_ros spark_vio_ros_mynteye.launch camera:=JPL distortion:=equidistant
```
Options for camera are ```MIT``` and ```JPL```. Options for distortion are ```equidistant``` and ```radtan```.

Same goes for use offline, using the ```spark_vio_ros_mynteye_offline.launch``` file and an additional ```data``` argument with path to bagfile.
>>>>>>> 69666f7e
<|MERGE_RESOLUTION|>--- conflicted
+++ resolved
@@ -2,7 +2,7 @@
 ROS Wrapper for [SPARK VIO](https://github.mit.edu/SPARK/VIO).
 
 # Installation
-Note that this is to be used with the `feature/parallelization/kitti_dataset` branch of SparkVio. If you have SparkVio installed and made, installation should just be: (in your catkin_ws/src) 
+Note that this is to be used with the `feature/parallelization/jpl` branch of SparkVio. If you have SparkVio installed and made, installation should just be: (in your catkin_ws/src) 
 ```
 git clone git@github.mit.edu:SPARK/spark_vio_ros.git
 cd ..
@@ -34,13 +34,12 @@
 
 Another thing to note is that in regularVioParameters.yaml, autoinitialize needs to be set to 1, otherwise the pipeline will initialize according to the ground truth in the dummy data. 
 
-<<<<<<< HEAD
 # Resources 
 
 ## Kitti data
 [My forked version of pykitti](https://github.com/yunzc/pykitti)
 [My forked version of kitti2bag](https://github.com/yunzc/kitti2bag)
-=======
+
 # For SubT
 For the MyntEyes used in SubT: (online)
 ```
@@ -48,5 +47,4 @@
 ```
 Options for camera are ```MIT``` and ```JPL```. Options for distortion are ```equidistant``` and ```radtan```.
 
-Same goes for use offline, using the ```spark_vio_ros_mynteye_offline.launch``` file and an additional ```data``` argument with path to bagfile.
->>>>>>> 69666f7e
+Same goes for use offline, using the ```spark_vio_ros_mynteye_offline.launch``` file and an additional ```data``` argument with path to bagfile.