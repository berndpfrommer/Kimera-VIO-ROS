--- conflicted
+++ resolved
@@ -80,7 +80,7 @@
 
   4. Finally, in another terminal, launch the downloaded Euroc rosbag:
   ```bash
-  rosbag play --clock /PATH/TO/EUROC_ROSBAG 
+  rosbag play --clock /PATH/TO/EUROC_ROSBAG
   ```
 
   > Note that you will need to both source ROS and your `catkin_ws` for each new terminal unless you added the following lines to your `~/.bashrc` file:
@@ -102,13 +102,9 @@
 ```
 roslaunch spark_vio_ros spark_vio_ros_kitti.launch
 ```
-<<<<<<< HEAD
-  - In another terminal, launch a Euroc rosbag:
-=======
   - In another terminal, launch a Kitti rosbag:
->>>>>>> 49f78e22
 ```
-rosbag play --clock /PATH/TO/KITTI_ROSBAG 
+rosbag play --clock /PATH/TO/KITTI_ROSBAG
 ```
   - In rviz, you can use the provided config file provided at spark_vio_ros/rviz/sparkvio_kitti.rviz
   ```bash
